--- conflicted
+++ resolved
@@ -1,11 +1,6 @@
 {{ min_conda_devenv_version("2.1.1") }}
 
-<<<<<<< HEAD
-# set app and library version
-{% set vedc_version = "heading-statistics" %}
-=======
 # set library version
->>>>>>> a439cbf7
 {% set pri_version = "master" %}
 
 # version and config dir can be overridden by env vars
